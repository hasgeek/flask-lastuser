--- conflicted
+++ resolved
@@ -164,15 +164,7 @@
             g.tokenscope = tokenscope_cache
             return user
 
-<<<<<<< HEAD
     def get_logged_in_user(self, scope='*'):
-=======
-    def before_request(self):
-        """
-        Listener that is called at the start of each request. Responsible for
-        setting current_auth.user and current_auth.lastuserinfo
-        """
->>>>>>> b02ca585
         user = None
         token_error = None
         add_auth_attribute('lastuserinfo', None)
@@ -218,12 +210,8 @@
                         sessiondata = self.lastuser.cache.get(cache_key)
                         fresh_data = False
                         if not sessiondata:
-<<<<<<< HEAD
-                            sessiondata = self.lastuser.session_verify(g.lastuser_cookie['sessionid'], user)
-=======
                             sessiondata = self.lastuser.session_verify(
                                 current_auth.cookie['sessionid'], user)
->>>>>>> b02ca585
                             fresh_data = True
                         if sessiondata.get('active'):
                             self.lastuser.cache.set(cache_key, sessiondata, timeout=300)
@@ -238,18 +226,15 @@
                 user = self.load_user(current_auth.cookie['userid'])
                 if not user:
                     # As above, try to create user record
-<<<<<<< HEAD
-                    user = self.lastuser.login_from_cookie(g.lastuser_cookie['userid'])
+                    user = self.lastuser.login_from_cookie(current_auth.cookie['userid'])
         return user, user_from_token, token_error
 
     def before_request(self):
         """
         Listener that is called at the start of each request. Responsible for
+        setting current_auth.user and current_auth.lastuserinfo
         """
         user, user_from_token, token_error = self.get_logged_in_user()
-=======
-                    user = self.lastuser.login_from_cookie(current_auth.cookie['userid'])
->>>>>>> b02ca585
 
         if not user:
             current_auth.cookie.pop('userid', None)
@@ -258,13 +243,8 @@
         add_auth_attribute('user', user)
         g.user = user  # XXX: Deprecated, for backward compatibility only
         if user:
-<<<<<<< HEAD
-            g.access_scope = g.tokenscope['clientinfo']['scope'] if (hasattr(g, 'tokenscope') and g.tokenscope is not None) else ["*"]
-            g.lastuserinfo = self.make_userinfo(user)
-=======
-            add_auth_attribute('access_scope', ['*'])  # TODO: In future, restrict to access token's scope
+            add_auth_attribute('access_scope', current_auth.tokenscope['clientinfo']['scope'] if getattr(current_auth, 'tokenscope') else ["*"])
             add_auth_attribute('lastuserinfo', self.make_userinfo(user))
->>>>>>> b02ca585
             if not user_from_token:
                 if current_auth.cookie.get('userid') != user.userid:
                     # Merged account loaded. Switch over
@@ -442,12 +422,11 @@
         """
         Decorator for functions that require login.
         """
-<<<<<<< HEAD
         def inner(f):
             @wraps(f)
             def decorated_function(*args, **kwargs):
-                g.login_required = True
-                if (hasattr(g, 'access_scope') and scope not in g.access_scope) or (hasattr(g, 'lastuserinfo') and g.lastuserinfo is None):
+                add_auth_attribute('login_required', True)
+                if scope not in getattr(g, 'access_scope', []) or getattr(current_auth, 'lastuserinfo', None) is None:
                     if not self._login_handler:
                         abort(403)
                     return redirect(url_for(self._login_handler.__name__,
@@ -459,19 +438,6 @@
             return inner(scope)
         else:
             return inner
-=======
-        @wraps(f)
-        def decorated_function(*args, **kwargs):
-            add_auth_attribute('login_required', True)
-            if hasattr(current_auth, 'lastuserinfo') and current_auth.lastuserinfo is None:
-                if not self._login_handler:
-                    abort(403)
-                return redirect(url_for(self._login_handler.__name__,
-                    next=get_current_url()))
-            signal_before_wrapped_view.send(f)
-            return f(*args, **kwargs)
-        return decorated_function
->>>>>>> b02ca585
 
     def permissions(self):
         """
